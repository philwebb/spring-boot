/*
 * Copyright 2012-2019 the original author or authors.
 *
 * Licensed under the Apache License, Version 2.0 (the "License");
 * you may not use this file except in compliance with the License.
 * You may obtain a copy of the License at
 *
 *      https://www.apache.org/licenses/LICENSE-2.0
 *
 * Unless required by applicable law or agreed to in writing, software
 * distributed under the License is distributed on an "AS IS" BASIS,
 * WITHOUT WARRANTIES OR CONDITIONS OF ANY KIND, either express or implied.
 * See the License for the specific language governing permissions and
 * limitations under the License.
 */

package sample.parent.consumer;

import java.io.File;
import java.io.IOException;
import java.nio.file.Path;

import org.junit.jupiter.api.Test;
import org.junit.jupiter.api.io.TempDir;
import sample.parent.SampleParentContextApplication;
import sample.parent.producer.ProducerApplication;

import org.springframework.boot.SpringApplication;
import org.springframework.context.ConfigurableApplicationContext;
import org.springframework.core.io.DefaultResourceLoader;
import org.springframework.core.io.Resource;
import org.springframework.core.io.support.ResourcePatternUtils;
import org.springframework.util.StreamUtils;

import static org.junit.Assert.fail;

/**
 * Basic integration tests for service demo application.
 *
 * @author Dave Syer
 * @author Andy Wilkinson
 */
class SampleIntegrationParentApplicationTests {

	@Test
	void testVanillaExchange(@TempDir Path temp) throws Exception {
		File inputDir = new File(temp.toFile(), "input");
		File outputDir = new File(temp.toFile(), "output");
		ConfigurableApplicationContext app = SpringApplication.run(
				SampleParentContextApplication.class, "--service.input-dir=" + inputDir,
				"--service.output-dir=" + outputDir);
		try {
			ConfigurableApplicationContext producer = SpringApplication.run(
					ProducerApplication.class, "--service.input-dir=" + inputDir,
					"--service.output-dir=" + outputDir, "World");
			try {
				awaitOutputContaining(outputDir, "Hello World");
			}
			finally {
				producer.close();
			}
		}
		finally {
			app.close();
		}
	}

	private void awaitOutputContaining(File outputDir, String requiredContents)
			throws Exception {
		long endTime = System.currentTimeMillis() + 30000;
		String output = null;
		while (System.currentTimeMillis() < endTime) {
			Resource[] resources = findResources(outputDir);
			if (resources.length == 0) {
				Thread.sleep(200);
				resources = findResources(outputDir);
			}
			else {
				output = readResources(resources);
				if (output != null && output.contains(requiredContents)) {
					return;
				}
				else {
					Thread.sleep(200);
					output = readResources(resources);
				}
			}
		}
		fail("Timed out awaiting output containing '" + requiredContents + "'. Output was '" + output + "'");
	}

<<<<<<< HEAD
	private Resource[] findResources(File outputDir) throws IOException {
		return ResourcePatternUtils
				.getResourcePatternResolver(new DefaultResourceLoader())
				.getResources("file:" + outputDir.getAbsolutePath() + "/*.txt");
=======
	private Resource[] findResources() throws IOException {
		return ResourcePatternUtils.getResourcePatternResolver(new DefaultResourceLoader())
				.getResources("file:target/output/*.txt");
>>>>>>> 24925c3d
	}

	private String readResources(Resource[] resources) throws IOException {
		StringBuilder builder = new StringBuilder();
		for (Resource resource : resources) {
			builder.append(new String(StreamUtils.copyToByteArray(resource.getInputStream())));
		}
		return builder.toString();
	}

}<|MERGE_RESOLUTION|>--- conflicted
+++ resolved
@@ -46,13 +46,11 @@
 	void testVanillaExchange(@TempDir Path temp) throws Exception {
 		File inputDir = new File(temp.toFile(), "input");
 		File outputDir = new File(temp.toFile(), "output");
-		ConfigurableApplicationContext app = SpringApplication.run(
-				SampleParentContextApplication.class, "--service.input-dir=" + inputDir,
-				"--service.output-dir=" + outputDir);
+		ConfigurableApplicationContext app = SpringApplication.run(SampleParentContextApplication.class,
+				"--service.input-dir=" + inputDir, "--service.output-dir=" + outputDir);
 		try {
-			ConfigurableApplicationContext producer = SpringApplication.run(
-					ProducerApplication.class, "--service.input-dir=" + inputDir,
-					"--service.output-dir=" + outputDir, "World");
+			ConfigurableApplicationContext producer = SpringApplication.run(ProducerApplication.class,
+					"--service.input-dir=" + inputDir, "--service.output-dir=" + outputDir, "World");
 			try {
 				awaitOutputContaining(outputDir, "Hello World");
 			}
@@ -65,8 +63,7 @@
 		}
 	}
 
-	private void awaitOutputContaining(File outputDir, String requiredContents)
-			throws Exception {
+	private void awaitOutputContaining(File outputDir, String requiredContents) throws Exception {
 		long endTime = System.currentTimeMillis() + 30000;
 		String output = null;
 		while (System.currentTimeMillis() < endTime) {
@@ -89,16 +86,9 @@
 		fail("Timed out awaiting output containing '" + requiredContents + "'. Output was '" + output + "'");
 	}
 
-<<<<<<< HEAD
 	private Resource[] findResources(File outputDir) throws IOException {
-		return ResourcePatternUtils
-				.getResourcePatternResolver(new DefaultResourceLoader())
+		return ResourcePatternUtils.getResourcePatternResolver(new DefaultResourceLoader())
 				.getResources("file:" + outputDir.getAbsolutePath() + "/*.txt");
-=======
-	private Resource[] findResources() throws IOException {
-		return ResourcePatternUtils.getResourcePatternResolver(new DefaultResourceLoader())
-				.getResources("file:target/output/*.txt");
->>>>>>> 24925c3d
 	}
 
 	private String readResources(Resource[] resources) throws IOException {
