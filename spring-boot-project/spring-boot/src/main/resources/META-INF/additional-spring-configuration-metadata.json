--- conflicted
+++ resolved
@@ -177,11 +177,7 @@
       "type": "java.lang.String",
       "description": "Appender pattern for output to the console.",
       "sourceType": "org.springframework.boot.context.logging.LoggingApplicationListener",
-<<<<<<< HEAD
-      "defaultValue": "%clr(%d{${LOG_DATEFORMAT_PATTERN:-yyyy-MM-dd'T'HH:mm:ss.SSSXXX}}){faint} %clr(${LOG_LEVEL_PATTERN:-%5p}) %clr(${PID:-}){magenta} %clr(---){faint} %clr([%15.15t]){faint} %clr(%-40.40logger{39}){cyan} %clr(:){faint} %m%n${LOG_EXCEPTION_CONVERSION_WORD:-%wEx}"
-=======
       "defaultValue": "Varies according to the logging system"
->>>>>>> db54432e
     },
     {
       "name": "logging.pattern.correlation",
@@ -202,11 +198,7 @@
       "type": "java.lang.String",
       "description": "Appender pattern for output to a file.",
       "sourceType": "org.springframework.boot.context.logging.LoggingApplicationListener",
-<<<<<<< HEAD
-      "defaultValue": "%d{${LOG_DATEFORMAT_PATTERN:-yyyy-MM-dd'T'HH:mm:ss.SSSXXX}} ${LOG_LEVEL_PATTERN:-%5p} ${PID:-} --- [%t] %-40.40logger{39} : %m%n${LOG_EXCEPTION_CONVERSION_WORD:-%wEx}"
-=======
       "defaultValue": "Varies according to the logging system"
->>>>>>> db54432e
     },
     {
       "name": "logging.pattern.level",
