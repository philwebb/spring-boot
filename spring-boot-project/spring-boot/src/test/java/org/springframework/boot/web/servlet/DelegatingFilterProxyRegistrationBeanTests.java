--- conflicted
+++ resolved
@@ -87,15 +87,10 @@
 
 	@Test
 	void createServletRegistrationBeanMustNotBeNull() {
-<<<<<<< HEAD
-		assertThatIllegalArgumentException().isThrownBy(
-				() -> new DelegatingFilterProxyRegistrationBean("mockFilter", (ServletRegistrationBean<?>[]) null))
-				.withMessageContaining("ServletRegistrationBeans must not be null");
-=======
 		assertThatIllegalArgumentException()
-			.isThrownBy(() -> new DelegatingFilterProxyRegistrationBean("mockFilter", (ServletRegistrationBean[]) null))
+			.isThrownBy(
+					() -> new DelegatingFilterProxyRegistrationBean("mockFilter", (ServletRegistrationBean<?>[]) null))
 			.withMessageContaining("ServletRegistrationBeans must not be null");
->>>>>>> c4de86c2
 	}
 
 	@Override
