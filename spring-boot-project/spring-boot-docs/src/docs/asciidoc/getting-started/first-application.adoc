--- conflicted
+++ resolved
@@ -61,13 +61,8 @@
 
 		<!-- Additional lines to be added here... -->
 
-<<<<<<< HEAD
-ifeval::["{spring-boot-artifactory-repo}" != "release"]
-		<!-- (you do not need this if you are using a .RELEASE version) -->
-=======
 ifeval::["{artifact-release-type}" != "release"]
 		<!-- (you only need this if you are using a milestone or snapshot version) -->
->>>>>>> 9af19370
 		<repositories>
 			<repository>
 				<id>spring-snapshots</id>
