<?xml version="1.0" encoding="UTF-8"?>
<project xmlns="http://maven.apache.org/POM/4.0.0"
	xmlns:xsi="http://www.w3.org/2001/XMLSchema-instance"
	xsi:schemaLocation="http://maven.apache.org/POM/4.0.0 https://maven.apache.org/xsd/maven-4.0.0.xsd">
	<modelVersion>4.0.0</modelVersion>
	<parent>
		<groupId>org.springframework.boot</groupId>
		<artifactId>spring-boot-parent</artifactId>
		<version>${revision}</version>
		<relativePath>../spring-boot-parent</relativePath>
	</parent>
	<artifactId>spring-boot-actuator-autoconfigure</artifactId>
	<name>Spring Boot Actuator AutoConfigure</name>
	<description>Spring Boot Actuator AutoConfigure</description>
	<properties>
		<main.basedir>${basedir}/../..</main.basedir>
		<refdocs.build.directory>${project.build.directory}/refdocs/</refdocs.build.directory>
	</properties>
	<scm>
		<url>${git.url}</url>
		<connection>${git.connection}</connection>
		<developerConnection>${git.developerConnection}</developerConnection>
	</scm>
	<dependencies>
		<!-- Compile -->
		<dependency>
			<groupId>org.springframework.boot</groupId>
			<artifactId>spring-boot-actuator</artifactId>
		</dependency>
		<dependency>
			<groupId>org.springframework.boot</groupId>
			<artifactId>spring-boot-autoconfigure</artifactId>
		</dependency>
		<dependency>
			<groupId>com.fasterxml.jackson.core</groupId>
			<artifactId>jackson-databind</artifactId>
		</dependency>
		<dependency>
			<groupId>org.springframework</groupId>
			<artifactId>spring-core</artifactId>
		</dependency>
		<dependency>
			<groupId>org.springframework</groupId>
			<artifactId>spring-context</artifactId>
		</dependency>
		<!-- Optional -->
		<dependency>
			<groupId>ch.qos.logback</groupId>
			<artifactId>logback-classic</artifactId>
			<optional>true</optional>
		</dependency>
		<dependency>
			<groupId>com.fasterxml.jackson.dataformat</groupId>
			<artifactId>jackson-dataformat-xml</artifactId>
			<optional>true</optional>
		</dependency>
		<dependency>
			<groupId>com.github.ben-manes.caffeine</groupId>
			<artifactId>caffeine</artifactId>
			<optional>true</optional>
		</dependency>
		<dependency>
			<groupId>com.hazelcast</groupId>
			<artifactId>hazelcast</artifactId>
			<optional>true</optional>
		</dependency>
		<dependency>
			<groupId>com.hazelcast</groupId>
			<artifactId>hazelcast-spring</artifactId>
			<optional>true</optional>
		</dependency>
		<dependency>
			<groupId>com.sun.mail</groupId>
			<artifactId>jakarta.mail</artifactId>
			<optional>true</optional>
		</dependency>
		<dependency>
			<groupId>com.zaxxer</groupId>
			<artifactId>HikariCP</artifactId>
			<optional>true</optional>
		</dependency>
		<dependency>
			<groupId>io.dropwizard.metrics</groupId>
			<artifactId>metrics-jmx</artifactId>
			<optional>true</optional>
		</dependency>
		<dependency>
			<groupId>io.lettuce</groupId>
			<artifactId>lettuce-core</artifactId>
			<optional>true</optional>
		</dependency>
		<dependency>
			<groupId>io.micrometer</groupId>
			<artifactId>micrometer-core</artifactId>
			<optional>true</optional>
		</dependency>
		<dependency>
			<groupId>io.micrometer</groupId>
			<artifactId>micrometer-jersey2</artifactId>
			<optional>true</optional>
		</dependency>
		<dependency>
			<groupId>io.micrometer</groupId>
			<artifactId>micrometer-registry-appoptics</artifactId>
			<optional>true</optional>
		</dependency>
		<dependency>
			<groupId>io.micrometer</groupId>
			<artifactId>micrometer-registry-atlas</artifactId>
			<optional>true</optional>
		</dependency>
		<dependency>
			<groupId>io.micrometer</groupId>
			<artifactId>micrometer-registry-datadog</artifactId>
			<optional>true</optional>
		</dependency>
		<dependency>
			<groupId>io.micrometer</groupId>
			<artifactId>micrometer-registry-dynatrace</artifactId>
			<optional>true</optional>
		</dependency>
		<dependency>
			<groupId>io.micrometer</groupId>
			<artifactId>micrometer-registry-elastic</artifactId>
			<optional>true</optional>
		</dependency>
		<dependency>
			<groupId>io.micrometer</groupId>
			<artifactId>micrometer-registry-ganglia</artifactId>
			<optional>true</optional>
		</dependency>
		<dependency>
			<groupId>io.micrometer</groupId>
			<artifactId>micrometer-registry-graphite</artifactId>
			<optional>true</optional>
		</dependency>
		<dependency>
			<groupId>io.micrometer</groupId>
			<artifactId>micrometer-registry-humio</artifactId>
			<optional>true</optional>
		</dependency>
		<dependency>
			<groupId>io.micrometer</groupId>
			<artifactId>micrometer-registry-influx</artifactId>
			<optional>true</optional>
		</dependency>
		<dependency>
			<groupId>io.micrometer</groupId>
			<artifactId>micrometer-registry-jmx</artifactId>
			<optional>true</optional>
		</dependency>
		<dependency>
			<groupId>io.micrometer</groupId>
			<artifactId>micrometer-registry-kairos</artifactId>
			<optional>true</optional>
		</dependency>
		<dependency>
			<groupId>io.micrometer</groupId>
			<artifactId>micrometer-registry-new-relic</artifactId>
			<optional>true</optional>
		</dependency>
		<dependency>
			<groupId>io.micrometer</groupId>
			<artifactId>micrometer-registry-prometheus</artifactId>
			<optional>true</optional>
		</dependency>
		<dependency>
			<groupId>io.prometheus</groupId>
			<artifactId>simpleclient_pushgateway</artifactId>
			<optional>true</optional>
		</dependency>
		<dependency>
			<groupId>io.micrometer</groupId>
			<artifactId>micrometer-registry-signalfx</artifactId>
			<optional>true</optional>
		</dependency>
		<dependency>
			<groupId>io.micrometer</groupId>
			<artifactId>micrometer-registry-statsd</artifactId>
			<optional>true</optional>
		</dependency>
		<dependency>
			<groupId>io.micrometer</groupId>
			<artifactId>micrometer-registry-wavefront</artifactId>
			<optional>true</optional>
		</dependency>
		<dependency>
			<groupId>io.projectreactor.netty</groupId>
			<artifactId>reactor-netty</artifactId>
			<optional>true</optional>
		</dependency>
		<dependency>
			<groupId>io.searchbox</groupId>
			<artifactId>jest</artifactId>
			<optional>true</optional>
		</dependency>
		<dependency>
			<groupId>jakarta.jms</groupId>
			<artifactId>jakarta.jms-api</artifactId>
			<optional>true</optional>
		</dependency>
		<dependency>
			<groupId>jakarta.servlet</groupId>
			<artifactId>jakarta.servlet-api</artifactId>
			<optional>true</optional>
		</dependency>
		<dependency>
			<groupId>jakarta.persistence</groupId>
			<artifactId>jakarta.persistence-api</artifactId>
			<optional>true</optional>
		</dependency>
		<dependency>
			<groupId>jakarta.ws.rs</groupId>
			<artifactId>jakarta.ws.rs-api</artifactId>
			<optional>true</optional>
		</dependency>
		<dependency>
			<groupId>javax.cache</groupId>
			<artifactId>cache-api</artifactId>
			<optional>true</optional>
		</dependency>
		<dependency>
			<groupId>net.sf.ehcache</groupId>
			<artifactId>ehcache</artifactId>
			<optional>true</optional>
		</dependency>
		<dependency>
			<groupId>org.apache.activemq</groupId>
			<artifactId>activemq-broker</artifactId>
			<optional>true</optional>
			<exclusions>
				<exclusion>
					<artifactId>geronimo-jms_1.1_spec</artifactId>
					<groupId>org.apache.geronimo.specs</groupId>
				</exclusion>
			</exclusions>
		</dependency>
		<dependency>
			<groupId>org.apache.commons</groupId>
			<artifactId>commons-dbcp2</artifactId>
			<optional>true</optional>
		</dependency>
		<dependency>
			<groupId>org.apache.kafka</groupId>
			<artifactId>kafka-clients</artifactId>
			<optional>true</optional>
		</dependency>
		<dependency>
			<groupId>org.apache.tomcat.embed</groupId>
			<artifactId>tomcat-embed-core</artifactId>
			<optional>true</optional>
		</dependency>
		<dependency>
			<groupId>org.apache.tomcat.embed</groupId>
			<artifactId>tomcat-embed-el</artifactId>
			<optional>true</optional>
		</dependency>
		<dependency>
			<groupId>org.apache.tomcat</groupId>
			<artifactId>tomcat-jdbc</artifactId>
			<optional>true</optional>
		</dependency>
		<dependency>
			<groupId>org.aspectj</groupId>
			<artifactId>aspectjweaver</artifactId>
			<optional>true</optional>
		</dependency>
		<dependency>
			<groupId>org.eclipse.jetty</groupId>
			<artifactId>jetty-server</artifactId>
			<optional>true</optional>
			<exclusions>
				<exclusion>
					<groupId>javax.servlet</groupId>
					<artifactId>javax.servlet-api</artifactId>
				</exclusion>
			</exclusions>
		</dependency>
		<dependency>
			<groupId>org.elasticsearch</groupId>
			<artifactId>elasticsearch</artifactId>
			<optional>true</optional>
		</dependency>
		<dependency>
			<groupId>org.elasticsearch.client</groupId>
			<artifactId>elasticsearch-rest-client</artifactId>
			<optional>true</optional>
		</dependency>
		<dependency>
			<groupId>org.flywaydb</groupId>
			<artifactId>flyway-core</artifactId>
			<optional>true</optional>
		</dependency>
		<dependency>
			<groupId>org.glassfish.jersey.core</groupId>
			<artifactId>jersey-server</artifactId>
			<optional>true</optional>
			<exclusions>
				<exclusion>
					<groupId>javax.validation</groupId>
					<artifactId>validation-api</artifactId>
				</exclusion>
			</exclusions>
		</dependency>
		<dependency>
			<groupId>org.glassfish.jersey.containers</groupId>
			<artifactId>jersey-container-servlet-core</artifactId>
			<optional>true</optional>
		</dependency>
		<dependency>
			<groupId>org.hibernate</groupId>
			<artifactId>hibernate-core</artifactId>
			<optional>true</optional>
			<exclusions>
				<exclusion>
					<groupId>javax.activation</groupId>
					<artifactId>javax.activation-api</artifactId>
				</exclusion>
				<exclusion>
					<groupId>javax.xml.bind</groupId>
					<artifactId>jaxb-api</artifactId>
				</exclusion>
				<exclusion>
					<groupId>javax.persistence</groupId>
					<artifactId>javax.persistence-api</artifactId>
				</exclusion>
			</exclusions>
		</dependency>
		<dependency>
			<groupId>org.hibernate.validator</groupId>
			<artifactId>hibernate-validator</artifactId>
			<optional>true</optional>
			<exclusions>
				<exclusion>
					<groupId>javax.validation</groupId>
					<artifactId>validation-api</artifactId>
				</exclusion>
			</exclusions>
		</dependency>
		<dependency>
			<groupId>org.influxdb</groupId>
			<artifactId>influxdb-java</artifactId>
			<optional>true</optional>
		</dependency>
		<dependency>
			<groupId>org.jolokia</groupId>
			<artifactId>jolokia-core</artifactId>
			<optional>true</optional>
		</dependency>
		<dependency>
<<<<<<< HEAD
			<groupId>org.infinispan</groupId>
			<artifactId>infinispan-spring5-embedded</artifactId>
			<optional>true</optional>
		</dependency>
		<dependency>
=======
>>>>>>> 34c263a8
			<groupId>org.liquibase</groupId>
			<artifactId>liquibase-core</artifactId>
			<optional>true</optional>
			<exclusions>
				<exclusion>
					<groupId>javax.xml.bind</groupId>
					<artifactId>jaxb-api</artifactId>
				</exclusion>
			</exclusions>
		</dependency>
		<dependency>
			<groupId>org.mongodb</groupId>
			<artifactId>mongodb-driver-async</artifactId>
			<optional>true</optional>
		</dependency>
		<dependency>
			<groupId>org.mongodb</groupId>
			<artifactId>mongodb-driver-reactivestreams</artifactId>
			<optional>true</optional>
		</dependency>
		<dependency>
			<groupId>org.springframework</groupId>
			<artifactId>spring-jdbc</artifactId>
			<optional>true</optional>
		</dependency>
		<dependency>
			<groupId>org.springframework</groupId>
			<artifactId>spring-jms</artifactId>
			<optional>true</optional>
		</dependency>
		<dependency>
			<groupId>org.springframework</groupId>
			<artifactId>spring-messaging</artifactId>
			<optional>true</optional>
		</dependency>
		<dependency>
			<groupId>org.springframework</groupId>
			<artifactId>spring-webflux</artifactId>
			<optional>true</optional>
		</dependency>
		<dependency>
			<groupId>org.springframework</groupId>
			<artifactId>spring-webmvc</artifactId>
			<optional>true</optional>
		</dependency>
		<dependency>
			<groupId>org.springframework.amqp</groupId>
			<artifactId>spring-rabbit</artifactId>
			<optional>true</optional>
		</dependency>
		<dependency>
			<groupId>org.springframework.data</groupId>
			<artifactId>spring-data-cassandra</artifactId>
			<optional>true</optional>
		</dependency>
		<dependency>
			<groupId>org.springframework.data</groupId>
			<artifactId>spring-data-couchbase</artifactId>
			<optional>true</optional>
		</dependency>
		<dependency>
			<groupId>org.springframework.data</groupId>
			<artifactId>spring-data-ldap</artifactId>
			<optional>true</optional>
		</dependency>
		<dependency>
			<groupId>org.springframework.data</groupId>
			<artifactId>spring-data-mongodb</artifactId>
			<optional>true</optional>
		</dependency>
		<dependency>
			<groupId>org.springframework.data</groupId>
			<artifactId>spring-data-neo4j</artifactId>
			<optional>true</optional>
		</dependency>
		<dependency>
			<groupId>org.springframework.data</groupId>
			<artifactId>spring-data-redis</artifactId>
			<optional>true</optional>
		</dependency>
		<dependency>
			<groupId>org.springframework.data</groupId>
			<artifactId>spring-data-solr</artifactId>
			<optional>true</optional>
			<exclusions>
				<!-- the version of solr here is incompatible with jackson-xml because
					of an old woodstox -->
				<exclusion>
					<artifactId>wstx-asl</artifactId>
					<groupId>org.codehaus.woodstox</groupId>
				</exclusion>
			</exclusions>
		</dependency>
		<dependency>
			<groupId>org.springframework.integration</groupId>
			<artifactId>spring-integration-core</artifactId>
			<optional>true</optional>
		</dependency>
		<dependency>
			<groupId>org.springframework.security</groupId>
			<artifactId>spring-security-config</artifactId>
			<optional>true</optional>
		</dependency>
		<dependency>
			<groupId>org.springframework.security</groupId>
			<artifactId>spring-security-web</artifactId>
			<optional>true</optional>
		</dependency>
		<dependency>
			<groupId>org.springframework.session</groupId>
			<artifactId>spring-session-core</artifactId>
			<optional>true</optional>
		</dependency>
		<!-- Runtime -->
		<dependency>
			<groupId>com.fasterxml.jackson.datatype</groupId>
			<artifactId>jackson-datatype-jsr310</artifactId>
			<scope>runtime</scope>
		</dependency>
		<!-- Annotation processing -->
		<dependency>
			<groupId>org.springframework.boot</groupId>
			<artifactId>spring-boot-autoconfigure-processor</artifactId>
			<optional>true</optional>
		</dependency>
		<dependency>
			<groupId>org.springframework.boot</groupId>
			<artifactId>spring-boot-configuration-processor</artifactId>
			<optional>true</optional>
		</dependency>
		<!-- Test -->
		<dependency>
			<groupId>org.springframework.boot</groupId>
			<artifactId>spring-boot-test</artifactId>
			<scope>test</scope>
		</dependency>
		<dependency>
			<groupId>org.springframework.boot</groupId>
			<artifactId>spring-boot-test-support</artifactId>
			<scope>test</scope>
		</dependency>
		<dependency>
			<groupId>io.projectreactor</groupId>
			<artifactId>reactor-test</artifactId>
			<scope>test</scope>
		</dependency>
		<dependency>
			<groupId>com.squareup.okhttp3</groupId>
			<artifactId>mockwebserver</artifactId>
			<scope>test</scope>
			<exclusions>
				<exclusion>
					<groupId>org.hamcrest</groupId>
					<artifactId>hamcrest-core</artifactId>
				</exclusion>
			</exclusions>
		</dependency>
		<dependency>
			<groupId>com.jayway.jsonpath</groupId>
			<artifactId>json-path</artifactId>
			<scope>test</scope>
		</dependency>
		<dependency>
			<groupId>io.undertow</groupId>
			<artifactId>undertow-core</artifactId>
			<scope>test</scope>
		</dependency>
		<dependency>
			<groupId>io.undertow</groupId>
			<artifactId>undertow-servlet</artifactId>
			<scope>test</scope>
			<exclusions>
				<exclusion>
					<groupId>org.jboss.spec.javax.servlet</groupId>
					<artifactId>jboss-servlet-api_3.1_spec</artifactId>
				</exclusion>
			</exclusions>
		</dependency>
		<dependency>
			<groupId>jakarta.validation</groupId>
			<artifactId>jakarta.validation-api</artifactId>
			<scope>test</scope>
		</dependency>
		<dependency>
			<groupId>jakarta.xml.bind</groupId>
			<artifactId>jakarta.xml.bind-api</artifactId>
			<scope>test</scope>
		</dependency>
		<dependency>
			<groupId>org.apache.logging.log4j</groupId>
			<artifactId>log4j-to-slf4j</artifactId>
			<scope>test</scope>
		</dependency>
		<dependency>
			<groupId>org.aspectj</groupId>
			<artifactId>aspectjrt</artifactId>
			<scope>test</scope>
		</dependency>
		<dependency>
			<groupId>org.eclipse.jetty</groupId>
			<artifactId>jetty-webapp</artifactId>
			<scope>test</scope>
		</dependency>
		<dependency>
			<groupId>org.hsqldb</groupId>
			<artifactId>hsqldb</artifactId>
			<scope>test</scope>
		</dependency>
		<dependency>
			<groupId>org.glassfish.jersey.ext</groupId>
			<artifactId>jersey-spring5</artifactId>
			<scope>test</scope>
		</dependency>
		<dependency>
			<groupId>org.glassfish.jersey.media</groupId>
			<artifactId>jersey-media-json-jackson</artifactId>
			<scope>test</scope>
		</dependency>
		<dependency>
			<groupId>org.skyscreamer</groupId>
			<artifactId>jsonassert</artifactId>
			<scope>test</scope>
		</dependency>
		<dependency>
			<groupId>org.springframework</groupId>
			<artifactId>spring-orm</artifactId>
			<scope>test</scope>
		</dependency>
		<dependency>
			<groupId>org.springframework.data</groupId>
			<artifactId>spring-data-elasticsearch</artifactId>
			<scope>test</scope>
		</dependency>
		<dependency>
			<groupId>org.springframework.data</groupId>
			<artifactId>spring-data-rest-webmvc</artifactId>
			<scope>test</scope>
		</dependency>
		<dependency>
			<groupId>org.springframework.integration</groupId>
			<artifactId>spring-integration-jmx</artifactId>
			<scope>test</scope>
		</dependency>
		<dependency>
			<groupId>org.springframework.restdocs</groupId>
			<artifactId>spring-restdocs-mockmvc</artifactId>
			<scope>test</scope>
			<exclusions>
				<exclusion>
					<groupId>javax.servlet</groupId>
					<artifactId>javax.servlet-api</artifactId>
				</exclusion>
			</exclusions>
		</dependency>
		<dependency>
			<groupId>org.springframework.restdocs</groupId>
			<artifactId>spring-restdocs-webtestclient</artifactId>
			<scope>test</scope>
		</dependency>
		<dependency>
			<groupId>org.springframework.security</groupId>
			<artifactId>spring-security-test</artifactId>
			<scope>test</scope>
		</dependency>
		<dependency>
			<groupId>org.springframework.security</groupId>
			<artifactId>spring-security-oauth2-resource-server</artifactId>
			<scope>test</scope>
		</dependency>
		<dependency>
			<groupId>org.springframework.security</groupId>
			<artifactId>spring-security-oauth2-jose</artifactId>
			<scope>test</scope>
		</dependency>
		<dependency>
			<groupId>org.yaml</groupId>
			<artifactId>snakeyaml</artifactId>
			<scope>test</scope>
		</dependency>
		<dependency>
			<groupId>redis.clients</groupId>
			<artifactId>jedis</artifactId>
			<optional>true</optional>
		</dependency>
	</dependencies>
	<profiles>
		<profile>
			<id>full</id>
			<activation>
				<property>
					<name>full</name>
				</property>
			</activation>
			<build>
				<plugins>
					<plugin>
						<groupId>com.googlecode.maven-download-plugin</groupId>
						<artifactId>download-maven-plugin</artifactId>
						<executions>
							<execution>
								<id>unpack-doc-resources</id>
								<phase>generate-resources</phase>
								<goals>
									<goal>wget</goal>
								</goals>
								<configuration>
									<url>${spring-doc-resources.url}</url>
									<unpack>true</unpack>
									<outputDirectory>${refdocs.build.directory}</outputDirectory>
								</configuration>
							</execution>
						</executions>
					</plugin>
					<plugin>
						<groupId>org.apache.maven.plugins</groupId>
						<artifactId>maven-antrun-plugin</artifactId>
						<dependencies>
							<dependency>
								<groupId>ant-contrib</groupId>
								<artifactId>ant-contrib</artifactId>
								<version>1.0b3</version>
								<exclusions>
									<exclusion>
										<groupId>ant</groupId>
										<artifactId>ant</artifactId>
									</exclusion>
								</exclusions>
							</dependency>
							<dependency>
								<groupId>org.apache.ant</groupId>
								<artifactId>ant-nodeps</artifactId>
								<version>1.8.1</version>
							</dependency>
							<dependency>
								<groupId>org.tigris.antelope</groupId>
								<artifactId>antelopetasks</artifactId>
								<version>3.2.10</version>
							</dependency>
						</dependencies>
						<executions>
							<execution>
								<id>set-up-maven-properties</id>
								<phase>prepare-package</phase>
								<goals>
									<goal>run</goal>
								</goals>
								<configuration>
									<exportAntProperties>true</exportAntProperties>
									<target>
										<taskdef
											resource="net/sf/antcontrib/antcontrib.properties" />
										<taskdef name="stringutil"
											classname="ise.antelope.tasks.StringUtilTask" />
										<var name="version-type" value="${project.version}" />
										<propertyregex property="version-type"
											override="true" input="${version-type}" regexp=".*\.(.*)"
											replace="\1" />
										<propertyregex property="version-type"
											override="true" input="${version-type}" regexp="(M)\d+"
											replace="MILESTONE" />
										<propertyregex property="version-type"
											override="true" input="${version-type}" regexp="(RC)\d+"
											replace="MILESTONE" />
										<propertyregex property="version-type"
											override="true" input="${version-type}" regexp="BUILD-(.*)"
											replace="SNAPSHOT" />
										<var name="github-tag" value="v${project.version}" />
										<propertyregex property="github-tag"
											override="true" input="${github-tag}" regexp=".*SNAPSHOT"
											replace="master" />
									</target>
								</configuration>
							</execution>
							<execution>
								<id>package-docs-zip</id>
								<phase>package</phase>
								<goals>
									<goal>run</goal>
								</goals>
								<configuration>
									<target>
										<zip
											destfile="${project.build.directory}/${project.artifactId}-${project.version}-docs.zip">
											<zipfileset
													dir="${project.build.directory}/generated-docs/reference/html"
													prefix="html" />
											<mappedresources>
												<fileset
														dir="${project.build.directory}/generated-docs/reference/pdf"
														includes="index.pdf" />
												<globmapper from="index.pdf"
															to="pdf/spring-boot-actuator-web-api.pdf" />
											</mappedresources>
										</zip>
									</target>
								</configuration>
							</execution>
						</executions>
					</plugin>
					<plugin>
						<groupId>org.asciidoctor</groupId>
						<artifactId>asciidoctor-maven-plugin</artifactId>
						<executions>
							<execution>
								<id>generate-html-documentation</id>
								<phase>prepare-package</phase>
								<goals>
									<goal>process-asciidoc</goal>
								</goals>
								<configuration>
									<backend>html5</backend>
									<outputDirectory>${project.build.directory}/generated-docs/reference/html</outputDirectory>
									<sourceHighlighter>highlight.js</sourceHighlighter>
									<doctype>book</doctype>
									<attributes>
										<highlightjsdir>js/highlight</highlightjsdir>
										<highlightjs-theme>github</highlightjs-theme>
										<linkcss>true</linkcss>
										<imagesdir>./images</imagesdir>
										<icons>font</icons>
										<stylesdir>css/</stylesdir>
										<stylesheet>spring.css</stylesheet>
										<attribute-missing>warn</attribute-missing>
									</attributes>
									<logHandler>
										<outputToConsole>true</outputToConsole>
										<failIf>
											<severity>DEBUG</severity>
										</failIf>
									</logHandler>
								</configuration>
							</execution>
							<execution>
								<id>generate-pdf-documentation</id>
								<phase>prepare-package</phase>
								<goals>
									<goal>process-asciidoc</goal>
								</goals>
								<configuration>
									<backend>pdf</backend>
									<outputDirectory>${project.build.directory}/generated-docs/reference/pdf</outputDirectory>
								</configuration>
							</execution>
						</executions>
						<configuration>
							<sourceDirectory>${refdocs.build.directory}</sourceDirectory>
							<sourceDocumentName>index.adoc</sourceDocumentName>
							<attributes>
								<version-type>${version-type}</version-type>
								<version>${project.version}</version>
								<snippets>${project.build.directory}/generated-snippets/</snippets>
							</attributes>
						</configuration>
						<dependencies>
							<dependency>
								<groupId>org.asciidoctor</groupId>
								<artifactId>asciidoctorj-pdf</artifactId>
								<version>1.5.0-alpha.18</version>
							</dependency>
						</dependencies>
					</plugin>
					<plugin>
						<groupId>org.apache.maven.plugins</groupId>
						<artifactId>maven-resources-plugin</artifactId>
						<executions>
							<execution>
								<id>copy-asciidoc-resources</id>
								<phase>generate-resources</phase>
								<goals>
									<goal>copy-resources</goal>
								</goals>
								<configuration>
									<outputDirectory>${refdocs.build.directory}</outputDirectory>
									<resources>
										<resource>
											<directory>src/main/asciidoc</directory>
											<filtering>false</filtering>
										</resource>
									</resources>
								</configuration>
							</execution>
						</executions>
					</plugin>
					<plugin>
						<groupId>org.codehaus.mojo</groupId>
						<artifactId>build-helper-maven-plugin</artifactId>
						<executions>
							<execution>
								<id>attach-zip</id>
								<goals>
									<goal>attach-artifact</goal>
								</goals>
								<configuration>
									<artifacts>
										<artifact>
											<file>${project.build.directory}/${project.artifactId}-${project.version}-docs.zip</file>
											<type>zip</type>
											<classifier>docs</classifier>
										</artifact>
									</artifacts>
								</configuration>
							</execution>
						</executions>
					</plugin>
				</plugins>
			</build>
		</profile>
	</profiles>
</project><|MERGE_RESOLUTION|>--- conflicted
+++ resolved
@@ -348,14 +348,6 @@
 			<optional>true</optional>
 		</dependency>
 		<dependency>
-<<<<<<< HEAD
-			<groupId>org.infinispan</groupId>
-			<artifactId>infinispan-spring5-embedded</artifactId>
-			<optional>true</optional>
-		</dependency>
-		<dependency>
-=======
->>>>>>> 34c263a8
 			<groupId>org.liquibase</groupId>
 			<artifactId>liquibase-core</artifactId>
 			<optional>true</optional>
