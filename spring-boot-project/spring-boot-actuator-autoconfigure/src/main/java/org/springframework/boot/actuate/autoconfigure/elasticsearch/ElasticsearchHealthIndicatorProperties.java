/*
 * Copyright 2012-2019 the original author or authors.
 *
 * Licensed under the Apache License, Version 2.0 (the "License");
 * you may not use this file except in compliance with the License.
 * You may obtain a copy of the License at
 *
 *      https://www.apache.org/licenses/LICENSE-2.0
 *
 * Unless required by applicable law or agreed to in writing, software
 * distributed under the License is distributed on an "AS IS" BASIS,
 * WITHOUT WARRANTIES OR CONDITIONS OF ANY KIND, either express or implied.
 * See the License for the specific language governing permissions and
 * limitations under the License.
 */

package org.springframework.boot.actuate.autoconfigure.elasticsearch;

import java.time.Duration;
import java.util.ArrayList;
import java.util.List;

import org.springframework.boot.actuate.elasticsearch.ElasticsearchHealthIndicator;
import org.springframework.boot.context.properties.ConfigurationProperties;
import org.springframework.boot.context.properties.DeprecatedConfigurationProperty;

/**
 * External configuration properties for {@link ElasticsearchHealthIndicator}.
 *
 * @author Binwei Yang
 * @author Andy Wilkinson
 * @since 2.0.0
 * @deprecated since 2.2.0 as {@literal org.elasticsearch.client:transport} has been
 * deprecated upstream
 */
<<<<<<< HEAD
@ConfigurationProperties(prefix = "management.health.elasticsearch",
		ignoreUnknownFields = false)
@Deprecated
=======
@ConfigurationProperties(prefix = "management.health.elasticsearch", ignoreUnknownFields = false)
>>>>>>> 24925c3d
public class ElasticsearchHealthIndicatorProperties {

	/**
	 * Comma-separated index names.
	 */
	private List<String> indices = new ArrayList<>();

	/**
	 * Time to wait for a response from the cluster.
	 */
	private Duration responseTimeout = Duration.ofMillis(100);

	@DeprecatedConfigurationProperty(
			reason = "Upstream elasticsearch transport is deprected")
	public List<String> getIndices() {
		return this.indices;
	}

	public void setIndices(List<String> indices) {
		this.indices = indices;
	}

	@DeprecatedConfigurationProperty(
			reason = "Upstream elasticsearch transport is deprected")
	public Duration getResponseTimeout() {
		return this.responseTimeout;
	}

	public void setResponseTimeout(Duration responseTimeout) {
		this.responseTimeout = responseTimeout;
	}

}<|MERGE_RESOLUTION|>--- conflicted
+++ resolved
@@ -33,13 +33,8 @@
  * @deprecated since 2.2.0 as {@literal org.elasticsearch.client:transport} has been
  * deprecated upstream
  */
-<<<<<<< HEAD
-@ConfigurationProperties(prefix = "management.health.elasticsearch",
-		ignoreUnknownFields = false)
+@ConfigurationProperties(prefix = "management.health.elasticsearch", ignoreUnknownFields = false)
 @Deprecated
-=======
-@ConfigurationProperties(prefix = "management.health.elasticsearch", ignoreUnknownFields = false)
->>>>>>> 24925c3d
 public class ElasticsearchHealthIndicatorProperties {
 
 	/**
@@ -52,8 +47,7 @@
 	 */
 	private Duration responseTimeout = Duration.ofMillis(100);
 
-	@DeprecatedConfigurationProperty(
-			reason = "Upstream elasticsearch transport is deprected")
+	@DeprecatedConfigurationProperty(reason = "Upstream elasticsearch transport is deprected")
 	public List<String> getIndices() {
 		return this.indices;
 	}
@@ -62,8 +56,7 @@
 		this.indices = indices;
 	}
 
-	@DeprecatedConfigurationProperty(
-			reason = "Upstream elasticsearch transport is deprected")
+	@DeprecatedConfigurationProperty(reason = "Upstream elasticsearch transport is deprected")
 	public Duration getResponseTimeout() {
 		return this.responseTimeout;
 	}
