--- conflicted
+++ resolved
@@ -250,14 +250,9 @@
 
 		private List<RequestMatcher> getDelegateMatchers(RequestMatcherFactory requestMatcherFactory,
 				RequestMatcherProvider matcherProvider, Set<String> paths) {
-<<<<<<< HEAD
-			return paths.stream().map((path) -> requestMatcherFactory.antPath(matcherProvider, path, "/**"))
-					.collect(Collectors.toCollection(ArrayList::new));
-=======
 			return paths.stream()
 				.map((path) -> requestMatcherFactory.antPath(matcherProvider, path, "/**"))
-				.collect(Collectors.toList());
->>>>>>> df5898a1
+				.collect(Collectors.toCollection(ArrayList::new));
 		}
 
 		@Override
