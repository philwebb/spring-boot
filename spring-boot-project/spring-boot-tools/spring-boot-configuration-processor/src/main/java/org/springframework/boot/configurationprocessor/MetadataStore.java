/*
<<<<<<< HEAD
 * Copyright 2012-2022 the original author or authors.
=======
 * Copyright 2012-2023 the original author or authors.
>>>>>>> df5898a1
 *
 * Licensed under the Apache License, Version 2.0 (the "License");
 * you may not use this file except in compliance with the License.
 * You may obtain a copy of the License at
 *
 *      https://www.apache.org/licenses/LICENSE-2.0
 *
 * Unless required by applicable law or agreed to in writing, software
 * distributed under the License is distributed on an "AS IS" BASIS,
 * WITHOUT WARRANTIES OR CONDITIONS OF ANY KIND, either express or implied.
 * See the License for the specific language governing permissions and
 * limitations under the License.
 */

package org.springframework.boot.configurationprocessor;

import java.io.File;
import java.io.FileInputStream;
import java.io.FileNotFoundException;
import java.io.IOException;
import java.io.InputStream;
import java.io.OutputStream;

import javax.annotation.processing.ProcessingEnvironment;
import javax.tools.Diagnostic;
import javax.tools.FileObject;
import javax.tools.StandardLocation;

import org.springframework.boot.configurationprocessor.metadata.ConfigurationMetadata;
import org.springframework.boot.configurationprocessor.metadata.InvalidConfigurationMetadataException;
import org.springframework.boot.configurationprocessor.metadata.JsonMarshaller;

/**
 * A {@code MetadataStore} is responsible for the storage of metadata on the filesystem.
 *
 * @author Andy Wilkinson
 * @author Scott Frederick
 * @since 1.2.2
 */
public class MetadataStore {

	static final String METADATA_PATH = "META-INF/spring-configuration-metadata.json";

	private static final String ADDITIONAL_METADATA_PATH = "META-INF/additional-spring-configuration-metadata.json";

	private static final String RESOURCES_DIRECTORY = "resources";

	private static final String CLASSES_DIRECTORY = "classes";

	private final ProcessingEnvironment environment;

	public MetadataStore(ProcessingEnvironment environment) {
		this.environment = environment;
	}

	public ConfigurationMetadata readMetadata() {
		try {
			return readMetadata(getMetadataResource().openInputStream());
		}
		catch (IOException ex) {
			return null;
		}
	}

	public void writeMetadata(ConfigurationMetadata metadata) throws IOException {
		if (!metadata.getItems().isEmpty()) {
			try (OutputStream outputStream = createMetadataResource().openOutputStream()) {
				new JsonMarshaller().write(metadata, outputStream);
			}
		}
	}

	public ConfigurationMetadata readAdditionalMetadata() throws IOException {
		return readMetadata(getAdditionalMetadataStream());
	}

	private ConfigurationMetadata readMetadata(InputStream in) {
		try (in) {
			return new JsonMarshaller().read(in);
		}
		catch (IOException ex) {
			return null;
		}
		catch (Exception ex) {
			throw new InvalidConfigurationMetadataException(
					"Invalid additional meta-data in '" + METADATA_PATH + "': " + ex.getMessage(),
					Diagnostic.Kind.ERROR);
		}
	}

	private FileObject getMetadataResource() throws IOException {
		return this.environment.getFiler().getResource(StandardLocation.CLASS_OUTPUT, "", METADATA_PATH);
	}

	private FileObject createMetadataResource() throws IOException {
		return this.environment.getFiler().createResource(StandardLocation.CLASS_OUTPUT, "", METADATA_PATH);
	}

	private InputStream getAdditionalMetadataStream() throws IOException {
		// Most build systems will have copied the file to the class output location
<<<<<<< HEAD
		FileObject fileObject = this.environment.getFiler().getResource(StandardLocation.CLASS_OUTPUT, "",
				ADDITIONAL_METADATA_PATH);
		InputStream inputStream = getMetadataStream(fileObject);
		if (inputStream != null) {
			return inputStream;
		}
		try {
			File file = locateAdditionalMetadataFile(new File(fileObject.toUri()));
			return (file.exists() ? new FileInputStream(file) : fileObject.toUri().toURL().openStream());
		}
		catch (Exception ex) {
			throw new FileNotFoundException();
		}
	}

	private InputStream getMetadataStream(FileObject fileObject) {
		try {
			return fileObject.openInputStream();
		}
		catch (IOException ex) {
			return null;
		}
=======
		FileObject fileObject = this.environment.getFiler()
			.getResource(StandardLocation.CLASS_OUTPUT, "", ADDITIONAL_METADATA_PATH);
		File file = locateAdditionalMetadataFile(new File(fileObject.toUri()));
		return (file.exists() ? new FileInputStream(file) : fileObject.toUri().toURL().openStream());
>>>>>>> df5898a1
	}

	File locateAdditionalMetadataFile(File standardLocation) throws IOException {
		if (standardLocation.exists()) {
			return standardLocation;
		}
		String locations = this.environment.getOptions()
			.get(ConfigurationMetadataAnnotationProcessor.ADDITIONAL_METADATA_LOCATIONS_OPTION);
		if (locations != null) {
			for (String location : locations.split(",")) {
				File candidate = new File(location, ADDITIONAL_METADATA_PATH);
				if (candidate.isFile()) {
					return candidate;
				}
			}
		}
		return new File(locateGradleResourcesDirectory(standardLocation), ADDITIONAL_METADATA_PATH);
	}

	private File locateGradleResourcesDirectory(File standardAdditionalMetadataLocation) throws FileNotFoundException {
		String path = standardAdditionalMetadataLocation.getPath();
		int index = path.lastIndexOf(CLASSES_DIRECTORY);
		if (index < 0) {
			throw new FileNotFoundException();
		}
		String buildDirectoryPath = path.substring(0, index);
		File classOutputLocation = standardAdditionalMetadataLocation.getParentFile().getParentFile();
		return new File(buildDirectoryPath, RESOURCES_DIRECTORY + '/' + classOutputLocation.getName());
	}

}<|MERGE_RESOLUTION|>--- conflicted
+++ resolved
@@ -1,9 +1,5 @@
 /*
-<<<<<<< HEAD
- * Copyright 2012-2022 the original author or authors.
-=======
  * Copyright 2012-2023 the original author or authors.
->>>>>>> df5898a1
  *
  * Licensed under the Apache License, Version 2.0 (the "License");
  * you may not use this file except in compliance with the License.
@@ -104,9 +100,8 @@
 
 	private InputStream getAdditionalMetadataStream() throws IOException {
 		// Most build systems will have copied the file to the class output location
-<<<<<<< HEAD
-		FileObject fileObject = this.environment.getFiler().getResource(StandardLocation.CLASS_OUTPUT, "",
-				ADDITIONAL_METADATA_PATH);
+		FileObject fileObject = this.environment.getFiler()
+			.getResource(StandardLocation.CLASS_OUTPUT, "", ADDITIONAL_METADATA_PATH);
 		InputStream inputStream = getMetadataStream(fileObject);
 		if (inputStream != null) {
 			return inputStream;
@@ -127,12 +122,6 @@
 		catch (IOException ex) {
 			return null;
 		}
-=======
-		FileObject fileObject = this.environment.getFiler()
-			.getResource(StandardLocation.CLASS_OUTPUT, "", ADDITIONAL_METADATA_PATH);
-		File file = locateAdditionalMetadataFile(new File(fileObject.toUri()));
-		return (file.exists() ? new FileInputStream(file) : fileObject.toUri().toURL().openStream());
->>>>>>> df5898a1
 	}
 
 	File locateAdditionalMetadataFile(File standardLocation) throws IOException {
