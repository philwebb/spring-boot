/*
 * Copyright 2012-2024 the original author or authors.
 *
 * Licensed under the Apache License, Version 2.0 (the "License");
 * you may not use this file except in compliance with the License.
 * You may obtain a copy of the License at
 *
 *      https://www.apache.org/licenses/LICENSE-2.0
 *
 * Unless required by applicable law or agreed to in writing, software
 * distributed under the License is distributed on an "AS IS" BASIS,
 * WITHOUT WARRANTIES OR CONDITIONS OF ANY KIND, either express or implied.
 * See the License for the specific language governing permissions and
 * limitations under the License.
 */

package org.springframework.boot.gradle.tasks.bundling;

import java.io.File;
import java.io.FileInputStream;
import java.io.IOException;
import java.io.InputStream;
import java.util.Collections;
import java.util.HashSet;
import java.util.Map;
import java.util.Set;
import java.util.TreeMap;
import java.util.function.Function;

import org.gradle.api.file.ConfigurableFilePermissions;
import org.gradle.api.file.CopySpec;
import org.gradle.api.file.FileCopyDetails;
import org.gradle.api.file.FileTreeElement;
import org.gradle.api.file.RelativePath;
import org.gradle.api.internal.file.copy.CopyAction;
import org.gradle.api.internal.file.copy.CopyActionProcessingStream;
import org.gradle.api.internal.file.copy.FileCopyDetailsInternal;
import org.gradle.api.java.archives.Attributes;
import org.gradle.api.java.archives.Manifest;
import org.gradle.api.provider.Property;
import org.gradle.api.specs.Spec;
import org.gradle.api.specs.Specs;
import org.gradle.api.tasks.WorkResult;
import org.gradle.api.tasks.bundling.Jar;
import org.gradle.api.tasks.util.PatternSet;
import org.gradle.util.GradleVersion;

import org.springframework.boot.loader.tools.LoaderImplementation;

/**
 * Support class for implementations of {@link BootArchive}.
 *
 * @author Andy Wilkinson
 * @author Phillip Webb
 * @author Scott Frederick
 * @see BootJar
 * @see BootWar
 */
class BootArchiveSupport {

	private static final byte[] ZIP_FILE_HEADER = new byte[] { 'P', 'K', 3, 4 };

	private static final String UNSPECIFIED_VERSION = "unspecified";

	private static final Set<String> DEFAULT_LAUNCHER_CLASSES;

	static {
		Set<String> defaultLauncherClasses = new HashSet<>();
		defaultLauncherClasses.add("org.springframework.boot.loader.launch.JarLauncher");
		defaultLauncherClasses.add("org.springframework.boot.loader.launch.PropertiesLauncher");
		defaultLauncherClasses.add("org.springframework.boot.loader.launch.WarLauncher");
		DEFAULT_LAUNCHER_CLASSES = Collections.unmodifiableSet(defaultLauncherClasses);
	}

	private final PatternSet requiresUnpack = new PatternSet();

	private final PatternSet exclusions = new PatternSet();

	private final String loaderMainClass;

	private final Spec<FileCopyDetails> librarySpec;

	private final Function<FileCopyDetails, ZipCompression> compressionResolver;

	private LaunchScriptConfiguration launchScript;

	BootArchiveSupport(String loaderMainClass, Spec<FileCopyDetails> librarySpec,
			Function<FileCopyDetails, ZipCompression> compressionResolver) {
		this.loaderMainClass = loaderMainClass;
		this.librarySpec = librarySpec;
		this.compressionResolver = compressionResolver;
		this.requiresUnpack.include(Specs.satisfyNone());
	}

	void configureManifest(Manifest manifest, String mainClass, String classes, String lib, String classPathIndex,
			String layersIndex, String jdkVersion, String implementationTitle, Object implementationVersion) {
		Attributes attributes = manifest.getAttributes();
		attributes.putIfAbsent("Main-Class", this.loaderMainClass);
		attributes.putIfAbsent("Start-Class", mainClass);
		attributes.computeIfAbsent("Spring-Boot-Version", (name) -> determineSpringBootVersion());
		attributes.putIfAbsent("Spring-Boot-Classes", classes);
		attributes.putIfAbsent("Spring-Boot-Lib", lib);
		if (classPathIndex != null) {
			attributes.putIfAbsent("Spring-Boot-Classpath-Index", classPathIndex);
		}
		if (layersIndex != null) {
			attributes.putIfAbsent("Spring-Boot-Layers-Index", layersIndex);
		}
		attributes.putIfAbsent("Build-Jdk-Spec", jdkVersion);
		attributes.putIfAbsent("Implementation-Title", implementationTitle);
		if (implementationVersion != null) {
			String versionString = implementationVersion.toString();
			if (!UNSPECIFIED_VERSION.equals(versionString)) {
				attributes.putIfAbsent("Implementation-Version", versionString);
			}
		}
	}

	private String determineSpringBootVersion() {
		String version = getClass().getPackage().getImplementationVersion();
		return (version != null) ? version : "unknown";
	}

	CopyAction createCopyAction(Jar jar, ResolvedDependencies resolvedDependencies,
			LoaderImplementation loaderImplementation, boolean supportsSignatureFile) {
		return createCopyAction(jar, resolvedDependencies, loaderImplementation, supportsSignatureFile, null, null);
	}

	CopyAction createCopyAction(Jar jar, ResolvedDependencies resolvedDependencies,
			LoaderImplementation loaderImplementation, boolean supportsSignatureFile, LayerResolver layerResolver,
			String jarmodeToolsLocation) {
		File output = jar.getArchiveFile().get().getAsFile();
		Manifest manifest = jar.getManifest();
		boolean preserveFileTimestamps = jar.isPreserveFileTimestamps();
		Integer dirPermissions = getUnixNumericDirPermissions(jar);
		Integer filePermissions = getUnixNumericFilePermissions(jar);
		boolean includeDefaultLoader = isUsingDefaultLoader(jar);
		Spec<FileTreeElement> requiresUnpack = this.requiresUnpack.getAsSpec();
		Spec<FileTreeElement> exclusions = this.exclusions.getAsExcludeSpec();
		LaunchScriptConfiguration launchScript = this.launchScript;
		Spec<FileCopyDetails> librarySpec = this.librarySpec;
		Function<FileCopyDetails, ZipCompression> compressionResolver = this.compressionResolver;
		String encoding = jar.getMetadataCharset();
<<<<<<< HEAD
		CopyAction action = new BootZipCopyAction(output, manifest, preserveFileTimestamps, dirMode, fileMode,
				includeDefaultLoader, jarmodeToolsLocation, requiresUnpack, exclusions, launchScript, librarySpec,
				compressionResolver, encoding, resolvedDependencies, supportsSignatureFile, layerResolver,
=======
		CopyAction action = new BootZipCopyAction(output, manifest, preserveFileTimestamps, dirPermissions,
				filePermissions, includeDefaultLoader, layerToolsLocation, requiresUnpack, exclusions, launchScript,
				librarySpec, compressionResolver, encoding, resolvedDependencies, supportsSignatureFile, layerResolver,
>>>>>>> eafe61c4
				loaderImplementation);
		return jar.isReproducibleFileOrder() ? new ReproducibleOrderingCopyAction(action) : action;
	}

	private Integer getUnixNumericDirPermissions(CopySpec copySpec) {
		return (GradleVersion.current().compareTo(GradleVersion.version("8.3")) >= 0)
				? asUnixNumeric(copySpec.getDirPermissions()) : getDirMode(copySpec);
	}

	private Integer getUnixNumericFilePermissions(CopySpec copySpec) {
		return (GradleVersion.current().compareTo(GradleVersion.version("8.3")) >= 0)
				? asUnixNumeric(copySpec.getFilePermissions()) : getFileMode(copySpec);
	}

	private Integer asUnixNumeric(Property<ConfigurableFilePermissions> permissions) {
		return permissions.isPresent() ? permissions.get().toUnixNumeric() : null;
	}

	@SuppressWarnings("deprecation")
	private Integer getDirMode(CopySpec copySpec) {
		return copySpec.getDirMode();
	}

	@SuppressWarnings("deprecation")
	private Integer getFileMode(CopySpec copySpec) {
		return copySpec.getFileMode();
	}

	private boolean isUsingDefaultLoader(Jar jar) {
		return DEFAULT_LAUNCHER_CLASSES.contains(jar.getManifest().getAttributes().get("Main-Class"));
	}

	LaunchScriptConfiguration getLaunchScript() {
		return this.launchScript;
	}

	void setLaunchScript(LaunchScriptConfiguration launchScript) {
		this.launchScript = launchScript;
	}

	void requiresUnpack(String... patterns) {
		this.requiresUnpack.include(patterns);
	}

	void requiresUnpack(Spec<FileTreeElement> spec) {
		this.requiresUnpack.include(spec);
	}

	void excludeNonZipLibraryFiles(FileCopyDetails details) {
		if (this.librarySpec.isSatisfiedBy(details)) {
			excludeNonZipFiles(details);
		}
	}

	void excludeNonZipFiles(FileCopyDetails details) {
		if (!isZip(details.getFile())) {
			details.exclude();
		}
	}

	private boolean isZip(File file) {
		try {
			try (FileInputStream fileInputStream = new FileInputStream(file)) {
				return isZip(fileInputStream);
			}
		}
		catch (IOException ex) {
			return false;
		}
	}

	private boolean isZip(InputStream inputStream) throws IOException {
		for (byte headerByte : ZIP_FILE_HEADER) {
			if (inputStream.read() != headerByte) {
				return false;
			}
		}
		return true;
	}

	void moveModuleInfoToRoot(CopySpec spec) {
		spec.filesMatching("module-info.class", this::moveToRoot);
	}

	void moveToRoot(FileCopyDetails details) {
		details.setRelativePath(details.getRelativeSourcePath());
	}

	/**
	 * {@link CopyAction} variant that sorts entries to ensure reproducible ordering.
	 */
	private static final class ReproducibleOrderingCopyAction implements CopyAction {

		private final CopyAction delegate;

		private ReproducibleOrderingCopyAction(CopyAction delegate) {
			this.delegate = delegate;
		}

		@Override
		public WorkResult execute(CopyActionProcessingStream stream) {
			return this.delegate.execute((action) -> {
				Map<RelativePath, FileCopyDetailsInternal> detailsByPath = new TreeMap<>();
				stream.process((details) -> detailsByPath.put(details.getRelativePath(), details));
				detailsByPath.values().forEach(action::processFile);
			});
		}

	}

}<|MERGE_RESOLUTION|>--- conflicted
+++ resolved
@@ -141,15 +141,9 @@
 		Spec<FileCopyDetails> librarySpec = this.librarySpec;
 		Function<FileCopyDetails, ZipCompression> compressionResolver = this.compressionResolver;
 		String encoding = jar.getMetadataCharset();
-<<<<<<< HEAD
-		CopyAction action = new BootZipCopyAction(output, manifest, preserveFileTimestamps, dirMode, fileMode,
-				includeDefaultLoader, jarmodeToolsLocation, requiresUnpack, exclusions, launchScript, librarySpec,
-				compressionResolver, encoding, resolvedDependencies, supportsSignatureFile, layerResolver,
-=======
 		CopyAction action = new BootZipCopyAction(output, manifest, preserveFileTimestamps, dirPermissions,
-				filePermissions, includeDefaultLoader, layerToolsLocation, requiresUnpack, exclusions, launchScript,
+				filePermissions, includeDefaultLoader, jarmodeToolsLocation, requiresUnpack, exclusions, launchScript,
 				librarySpec, compressionResolver, encoding, resolvedDependencies, supportsSignatureFile, layerResolver,
->>>>>>> eafe61c4
 				loaderImplementation);
 		return jar.isReproducibleFileOrder() ? new ReproducibleOrderingCopyAction(action) : action;
 	}
