--- conflicted
+++ resolved
@@ -186,21 +186,6 @@
   source:
     <<: *ci-registry-image-resource-source
     repository: ((docker-hub-organization))/spring-boot-ci
-<<<<<<< HEAD
-=======
-- name: ci-image-jdk11
-  type: registry-image
-  icon: docker
-  source:
-    <<: *ci-registry-image-resource-source
-    repository: ((docker-hub-organization))/spring-boot-ci-jdk11
-- name: ci-image-jdk17
-  type: registry-image
-  icon: docker
-  source:
-    <<: *ci-registry-image-resource-source
-    repository: ((docker-hub-organization))/spring-boot-ci-jdk17
->>>>>>> f6f811c9
 - name: ci-image-jdk19
   type: registry-image
   icon: docker
