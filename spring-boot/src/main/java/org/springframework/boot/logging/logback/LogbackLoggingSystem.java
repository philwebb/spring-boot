/*
 * Copyright 2012-2014 the original author or authors.
 *
 * Licensed under the Apache License, Version 2.0 (the "License");
 * you may not use this file except in compliance with the License.
 * You may obtain a copy of the License at
 *
 *      http://www.apache.org/licenses/LICENSE-2.0
 *
 * Unless required by applicable law or agreed to in writing, software
 * distributed under the License is distributed on an "AS IS" BASIS,
 * WITHOUT WARRANTIES OR CONDITIONS OF ANY KIND, either express or implied.
 * See the License for the specific language governing permissions and
 * limitations under the License.
 */

package org.springframework.boot.logging.logback;

import java.net.URL;
import java.security.CodeSource;
import java.security.ProtectionDomain;
import java.util.Collections;
import java.util.HashMap;
import java.util.Map;

import org.slf4j.ILoggerFactory;
import org.slf4j.Logger;
import org.slf4j.Marker;
import org.slf4j.impl.StaticLoggerBinder;
import org.springframework.boot.logging.LogFile;
import org.springframework.boot.logging.LogLevel;
import org.springframework.boot.logging.LoggingSystem;
import org.springframework.boot.logging.Slf4JLoggingSystem;
import org.springframework.util.Assert;
import org.springframework.util.ResourceUtils;
import org.springframework.util.StringUtils;

import ch.qos.logback.classic.Level;
import ch.qos.logback.classic.LoggerContext;
import ch.qos.logback.classic.turbo.TurboFilter;
import ch.qos.logback.classic.util.ContextInitializer;
import ch.qos.logback.core.spi.FilterReply;

/**
 * {@link LoggingSystem} for for <a href="http://logback.qos.ch">logback</a>.
 *
 * @author Phillip Webb
 * @author Dave Syer
 * @author Andy Wilkinson
 */
public class LogbackLoggingSystem extends Slf4JLoggingSystem {

	private static final Map<LogLevel, Level> LEVELS;
	static {
		Map<LogLevel, Level> levels = new HashMap<LogLevel, Level>();
		levels.put(LogLevel.TRACE, Level.TRACE);
		levels.put(LogLevel.DEBUG, Level.DEBUG);
		levels.put(LogLevel.INFO, Level.INFO);
		levels.put(LogLevel.WARN, Level.WARN);
		levels.put(LogLevel.ERROR, Level.ERROR);
		levels.put(LogLevel.FATAL, Level.ERROR);
		levels.put(LogLevel.OFF, Level.OFF);
		LEVELS = Collections.unmodifiableMap(levels);
	}

	private static final TurboFilter FILTER = new TurboFilter() {

		@Override
		public FilterReply decide(Marker marker, ch.qos.logback.classic.Logger logger,
				Level level, String format, Object[] params, Throwable t) {
			return FilterReply.DENY;
		}

	};

	public LogbackLoggingSystem(ClassLoader classLoader) {
		super(classLoader);
	}

	@Override
	protected String[] getStandardConfigLocations() {
		return new String[] { "logback-test.groovy", "logback-test.xml",
				"logback.groovy", "logback.xml" };
	}

	@Override
	public void beforeInitialize() {
		super.beforeInitialize();
		getLogger(null).getLoggerContext().getTurboFilterList().add(FILTER);
		configureJBossLoggingToUseSlf4j();
	}

	@Override
	public void initialize(String configLocation, LogFile logFile) {
		getLogger(null).getLoggerContext().getTurboFilterList().remove(FILTER);
		super.initialize(configLocation, logFile);
	}

	@Override
	protected void loadDefaults(LogFile logFile) {
		LoggerContext context = getLoggerContext();
		context.stop();
		context.reset();
		LogbackConfigurator configurator = new LogbackConfigurator(context);
		new DefaultLogbackConfiguration(logFile).apply(configurator);
	}

	@Override
<<<<<<< HEAD
	protected void loadConfiguration(String location, LogFile logFile) {
		Assert.notNull(location, "Location must not be null");
		if (logFile != null) {
			logFile.applyToSystemProperties();
		}
		LoggerContext context = getLoggerContext();
=======
	public void initialize(String configLocation) {
		Assert.notNull(configLocation, "ConfigLocation must not be null");
		String resolvedLocation = SystemPropertyUtils.resolvePlaceholders(configLocation);
		ILoggerFactory factory = StaticLoggerBinder.getSingleton().getLoggerFactory();
		Assert.isInstanceOf(
				LoggerContext.class,
				factory,
				String.format(
						"LoggerFactory is not a Logback LoggerContext but Logback is on "
								+ "the classpath. Either remove Logback or the competing "
								+ "implementation (%s loaded from %s).",
						factory.getClass(), getLocation(factory)));

		LoggerContext context = (LoggerContext) factory;
>>>>>>> 1ef77d7d
		context.stop();
		context.reset();
		try {
			URL url = ResourceUtils.getURL(location);
			new ContextInitializer(context).configureByResource(url);
		}
		catch (Exception ex) {
			throw new IllegalStateException("Could not initialize Logback logging from "
					+ location, ex);
		}
	}

<<<<<<< HEAD
	private void configureJBossLoggingToUseSlf4j() {
		System.setProperty("org.jboss.logging.provider", "slf4j");
=======
	private Object getLocation(ILoggerFactory factory) {
		try {
			ProtectionDomain protectionDomain = factory.getClass().getProtectionDomain();
			CodeSource codeSource = protectionDomain.getCodeSource();
			if (codeSource != null) {
				return codeSource.getLocation();
			}
		}
		catch (SecurityException ex) {
			// Unable to determine location
		}
		return "unknown location";
>>>>>>> 1ef77d7d
	}

	@Override
	public void setLogLevel(String loggerName, LogLevel level) {
		getLogger(loggerName).setLevel(LEVELS.get(level));
	}

	private ch.qos.logback.classic.Logger getLogger(String name) {
		LoggerContext factory = getLoggerContext();
		return factory.getLogger(StringUtils.isEmpty(name) ? Logger.ROOT_LOGGER_NAME
				: name);

	}

	private LoggerContext getLoggerContext() {
		ILoggerFactory factory = StaticLoggerBinder.getSingleton().getLoggerFactory();
		Assert.isInstanceOf(LoggerContext.class, factory, String.format(
				"LoggerFactory is not a Logback LoggerContext but Logback is on "
						+ "the classpath. Either remove Logback or the competing "
						+ "implementation (%s loaded from %s). If you are using "
						+ "Weblogic you will need to add 'org.slf4j' to "
						+ "prefer-application-packages in WEB-INF/weblogic.xml",
				factory.getClass(), factory.getClass().getProtectionDomain()
						.getCodeSource().getLocation()));

		return (LoggerContext) factory;
	}

}<|MERGE_RESOLUTION|>--- conflicted
+++ resolved
@@ -106,29 +106,12 @@
 	}
 
 	@Override
-<<<<<<< HEAD
 	protected void loadConfiguration(String location, LogFile logFile) {
 		Assert.notNull(location, "Location must not be null");
 		if (logFile != null) {
 			logFile.applyToSystemProperties();
 		}
 		LoggerContext context = getLoggerContext();
-=======
-	public void initialize(String configLocation) {
-		Assert.notNull(configLocation, "ConfigLocation must not be null");
-		String resolvedLocation = SystemPropertyUtils.resolvePlaceholders(configLocation);
-		ILoggerFactory factory = StaticLoggerBinder.getSingleton().getLoggerFactory();
-		Assert.isInstanceOf(
-				LoggerContext.class,
-				factory,
-				String.format(
-						"LoggerFactory is not a Logback LoggerContext but Logback is on "
-								+ "the classpath. Either remove Logback or the competing "
-								+ "implementation (%s loaded from %s).",
-						factory.getClass(), getLocation(factory)));
-
-		LoggerContext context = (LoggerContext) factory;
->>>>>>> 1ef77d7d
 		context.stop();
 		context.reset();
 		try {
@@ -141,23 +124,8 @@
 		}
 	}
 
-<<<<<<< HEAD
 	private void configureJBossLoggingToUseSlf4j() {
 		System.setProperty("org.jboss.logging.provider", "slf4j");
-=======
-	private Object getLocation(ILoggerFactory factory) {
-		try {
-			ProtectionDomain protectionDomain = factory.getClass().getProtectionDomain();
-			CodeSource codeSource = protectionDomain.getCodeSource();
-			if (codeSource != null) {
-				return codeSource.getLocation();
-			}
-		}
-		catch (SecurityException ex) {
-			// Unable to determine location
-		}
-		return "unknown location";
->>>>>>> 1ef77d7d
 	}
 
 	@Override
@@ -180,10 +148,21 @@
 						+ "implementation (%s loaded from %s). If you are using "
 						+ "Weblogic you will need to add 'org.slf4j' to "
 						+ "prefer-application-packages in WEB-INF/weblogic.xml",
-				factory.getClass(), factory.getClass().getProtectionDomain()
-						.getCodeSource().getLocation()));
-
+				factory.getClass(), getLocation(factory)));
 		return (LoggerContext) factory;
 	}
 
+	private Object getLocation(ILoggerFactory factory) {
+		try {
+			ProtectionDomain protectionDomain = factory.getClass().getProtectionDomain();
+			CodeSource codeSource = protectionDomain.getCodeSource();
+			if (codeSource != null) {
+				return codeSource.getLocation();
+			}
+		}
+		catch (SecurityException ex) {
+			// Unable to determine location
+		}
+		return "unknown location";
+	}
 }